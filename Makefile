#
# Copyright (c) SAS Institute Inc.
#
# Licensed under the Apache License, Version 2.0 (the "License");
# you may not use this file except in compliance with the License.
# You may obtain a copy of the License at
#
#     http://www.apache.org/licenses/LICENSE-2.0
#
# Unless required by applicable law or agreed to in writing, software
# distributed under the License is distributed on an "AS IS" BASIS,
# WITHOUT WARRANTIES OR CONDITIONS OF ANY KIND, either express or implied.
# See the License for the specific language governing permissions and
# limitations under the License.
#


PYVER=$(shell python -c 'import sys; print(sys.version[0:3])')
PYTHON = /usr/bin/python${PYVER}

DESTDIR=
VERSION=$(shell grep ^VERSION setup.py |cut -d\' -f2)
MANPAGES=$(notdir $(filter %.1,$(wildcard docs/manpages/*.1)))
prefix = /usr
lib = $(shell uname -m | sed -r '/x86_64|ppc64|s390x|sparc64/{s/.*/lib64/;q};s/.*/lib/')
libdir = $(prefix)/$(lib)
bindir = $(prefix)/bin
<<<<<<< HEAD
mandir = $(prefix)/usr/man
=======
datadir = $(prefix)/share
mandir = $(datadir)/man
>>>>>>> 155406db
sitepkg = $(libdir)/python$(PYVER)/site-packages
eggname = bob-$(VERSION)-py$(PYVER).egg

.PHONY: all install clean dist/$(eggname)

all: dist/$(eggname)

install: all man
	mkdir -p $(DESTDIR)$(sitepkg)
	rm -rf $(DESTDIR)$(sitepkg)/$(eggname)
	$(PYTHON) -measy_install -m -d $(DESTDIR)$(sitepkg) -s $(DESTDIR)$(bindir) dist/$(eggname)
	$(PYTHON) -mcompileall -f -d $(sitepkg)/$(eggname) $(DESTDIR)$(sitepkg)/$(eggname)
	for x in $(DESTDIR)$(bindir)/*; do \
		mv $$x $$x-$(VERSION); \
		ln -sfn $$(basename $$x)-$(VERSION) $$x; \
	done

man:
	mkdir -p $(DESTDIR)$(mandir)/man1
	for M in $(MANPAGES); do \
		install -m 0644 docs/manpages/$$M $(DESTDIR)$(mandir)/man1/; \
		gzip $(DESTDIR)$(mandir)/man1/$$M; \
	done

clean:
	@find bob -name \*.pyc -delete
	@rm -rf build dist *.egg-info bob/version.py


dist/$(eggname):
	$(PYTHON) setup.py bdist_egg<|MERGE_RESOLUTION|>--- conflicted
+++ resolved
@@ -25,12 +25,8 @@
 lib = $(shell uname -m | sed -r '/x86_64|ppc64|s390x|sparc64/{s/.*/lib64/;q};s/.*/lib/')
 libdir = $(prefix)/$(lib)
 bindir = $(prefix)/bin
-<<<<<<< HEAD
-mandir = $(prefix)/usr/man
-=======
 datadir = $(prefix)/share
 mandir = $(datadir)/man
->>>>>>> 155406db
 sitepkg = $(libdir)/python$(PYVER)/site-packages
 eggname = bob-$(VERSION)-py$(PYVER).egg
 
