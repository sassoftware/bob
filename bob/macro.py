#
# Copyright (c) rPath, Inc.
#

'''
Mechanism for expanding macros from a trove context.
'''

import logging

from conary.build.macros import Macros
from conary.conaryclient.cmdline import parseTroveSpec
from conary.versions import Label


def expand(raw, package):
    '''Transform a raw string with available configuration data.'''
    data = package.getMangleData()
    macros = {}

    # Basic info
    macros.update(data['macros'])

    # Additional info available in trove contexts
    config = package.getTargetConfig()
    if config:
        if config.hg:
            name = config.hg
            if data['scm'].has_key(name):
                repos = data['scm'][name][0]
                if repos.kind not in (None, 'hg'):
                    raise RuntimeError("SCM type mismatch on trove %s: "
                            "referenced repository %r which is a %r "
                            "repository using 'hg' directive." % (
                                package.getPackageName(), name, repos.kind))
                macros['hg'] = repos.revision
            else:
                logging.warning('Trove %s references undefined Hg '
                    'repository %s', package.getPackageName(), name)

    _macros = Macros(macros)
    return raw % _macros


def substILP(ilp, macros):
    """
    Substitute C{macros} into the install label path C{ilp}.
    """
<<<<<<< HEAD
    return [Label(x % macros) for x in ilp if x % macros ]
=======
    return [Label(x % macros) for x in ilp if x % macros]
>>>>>>> 7fb04047


def substResolveTroves(resolveTroves, macros):
    '''
    Substitute C{macros} into the config item C{resolveTroves}.

    @type  resolveTroves: C{[[(name, version, flavor)]]}
    @type  macros: dict or Macros
    '''

    ret = []
    for bucket in resolveTroves:
        newBucket = []
        for spec in bucket:
            spec %= macros
            newBucket.append(parseTroveSpec(spec))
        ret.append(newBucket)

    return ret


def substStringList(lst, macros):
    """
    Substitute C{macros} into a list of strings.
    """

    return [ x % macros for x in lst ]<|MERGE_RESOLUTION|>--- conflicted
+++ resolved
@@ -46,11 +46,7 @@
     """
     Substitute C{macros} into the install label path C{ilp}.
     """
-<<<<<<< HEAD
-    return [Label(x % macros) for x in ilp if x % macros ]
-=======
     return [Label(x % macros) for x in ilp if x % macros]
->>>>>>> 7fb04047
 
 
 def substResolveTroves(resolveTroves, macros):
