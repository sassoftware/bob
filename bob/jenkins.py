#
# Copyright (c) SAS Institute Inc.
#
# Licensed under the Apache License, Version 2.0 (the "License");
# you may not use this file except in compliance with the License.
# You may obtain a copy of the License at
#
#     http://www.apache.org/licenses/LICENSE-2.0
#
# Unless required by applicable law or agreed to in writing, software
# distributed under the License is distributed on an "AS IS" BASIS,
# WITHOUT WARRANTIES OR CONDITIONS OF ANY KIND, either express or implied.
# See the License for the specific language governing permissions and
# limitations under the License.
#


import optparse
import os
import sys
import tempfile
from conary.lib import util

from bob import config
from bob import main as bob_main
from bob import version as bob_version
from bob.rev_file import RevisionFile
from bob.scm import wms
from bob import version as bob_version

def main(args=sys.argv[1:]):
<<<<<<< HEAD
=======
    cfg = config.openPlan(None, systemOnly=True)
>>>>>>> 155406db
    parser = optparse.OptionParser(version='%prog ' + bob_version.version)
    parser.add_option('--base-uri')
    parser.add_option('--repo')
    parser.add_option('--plan')
    parser.add_option('--checkout')
    options, args = parser.parse_args(args)
    if not cfg.wmsBase:
        if options.base_uri:
            cfg.wmsBase = options.base_uri
        else:
            parser.error("Please set wmsBase option in /etc/bobrc or ~/.bobrc")
    if not options.repo:
        parser.error("--repo option must be set")
    if not options.plan and not options.checkout:
        parser.error("Must set one of --checkout or --plan")

    rf = RevisionFile()
    tip = rf.revs.get(options.repo)
    path = options.repo
    if not tip:
        for path, tip in rf.revs.items():
            if os.path.basename(path) == options.repo:
                break
        else:
            sys.exit("repo %s not in revision.txt" % options.repo)
    repo = wms.WmsRepository(cfg, path=path)
    repo.revision = tip['id']
    repo.branch = tip['branch']
    repo.revIsExact = True

    if options.checkout:
        checkoutDir = os.path.abspath(options.checkout)
        if os.path.exists(checkoutDir):
            util.rmtree(checkoutDir)
        parent = os.path.dirname(checkoutDir)
        prefix = repo.checkout(parent)
        os.rename(os.path.join(parent, prefix), checkoutDir)
    else:
        planDir = tempfile.mkdtemp(dir='.')
        try:
            prefix = repo.checkout(planDir)
            plan = os.path.join(planDir, prefix, options.plan)
            return bob_main.main([plan])
        finally:
            util.rmtree(planDir)


if __name__ == '__main__':
    main(sys.argv[1:])<|MERGE_RESOLUTION|>--- conflicted
+++ resolved
@@ -26,13 +26,9 @@
 from bob import version as bob_version
 from bob.rev_file import RevisionFile
 from bob.scm import wms
-from bob import version as bob_version
 
 def main(args=sys.argv[1:]):
-<<<<<<< HEAD
-=======
     cfg = config.openPlan(None, systemOnly=True)
->>>>>>> 155406db
     parser = optparse.OptionParser(version='%prog ' + bob_version.version)
     parser.add_option('--base-uri')
     parser.add_option('--repo')
